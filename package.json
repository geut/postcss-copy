--- conflicted
+++ resolved
@@ -20,11 +20,7 @@
     "coveralls": "^2.11.9",
     "del-cli": "^0.2.0",
     "escape-string-regexp": "^1.0.4",
-<<<<<<< HEAD
     "eslint": "^2.8.0",
-=======
-    "eslint": "^2.5.1",
->>>>>>> aee8b2ff
     "eslint-config-postcss": "^2.0.0",
     "eslint-config-tinchoz49": "^2.1.0",
     "hasha": "^2.2.0",
